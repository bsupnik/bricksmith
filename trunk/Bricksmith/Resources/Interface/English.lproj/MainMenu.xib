<<<<<<< HEAD
<?xml version="1.0" encoding="UTF-8"?>
<document type="com.apple.InterfaceBuilder3.Cocoa.XIB" version="3.0" toolsVersion="13771" targetRuntime="MacOSX.Cocoa" propertyAccessControl="none">
    <dependencies>
        <deployment version="101202" identifier="macosx"/>
        <plugIn identifier="com.apple.InterfaceBuilder.CocoaPlugin" version="13771"/>
=======
<?xml version="1.0" encoding="UTF-8" standalone="no"?>
<document type="com.apple.InterfaceBuilder3.Cocoa.XIB" version="3.0" toolsVersion="11762" systemVersion="15G20015" targetRuntime="MacOSX.Cocoa" propertyAccessControl="none">
    <dependencies>
        <deployment version="1070" identifier="macosx"/>
        <plugIn identifier="com.apple.InterfaceBuilder.CocoaPlugin" version="11762"/>
>>>>>>> 9eaa764a
    </dependencies>
    <objects>
        <customObject id="-2" userLabel="File's Owner" customClass="NSApplication">
            <connections>
                <outlet property="delegate" destination="210" id="214"/>
            </connections>
        </customObject>
        <customObject id="-1" userLabel="First Responder" customClass="FirstResponder"/>
        <customObject id="-3" userLabel="Application" customClass="NSObject"/>
        <menu title="MainMenu" systemMenu="main" id="29" userLabel="MainMenu">
            <items>
                <menuItem title="Bricksmith" id="56">
                    <menu key="submenu" title="Bricksmith" systemMenu="apple" id="57">
                        <items>
                            <menuItem title="About Bricksmith" id="58">
                                <modifierMask key="keyEquivalentModifierMask"/>
                                <connections>
                                    <action selector="orderFrontStandardAboutPanel:" target="-2" id="142"/>
                                </connections>
                            </menuItem>
                            <menuItem isSeparatorItem="YES" id="202">
                                <modifierMask key="keyEquivalentModifierMask" command="YES"/>
                            </menuItem>
                            <menuItem title="Preferences…" keyEquivalent="," id="129">
                                <connections>
                                    <action selector="doPreferences:" target="210" id="211"/>
                                </connections>
                            </menuItem>
                            <menuItem title="Check for Updates…" id="425">
                                <modifierMask key="keyEquivalentModifierMask"/>
                                <connections>
                                    <action selector="checkForUpdates:" target="426" id="427"/>
                                </connections>
                            </menuItem>
                            <menuItem title="Donate…" id="413">
                                <modifierMask key="keyEquivalentModifierMask"/>
                                <connections>
                                    <action selector="doDonate:" target="210" id="414"/>
                                </connections>
                            </menuItem>
                            <menuItem isSeparatorItem="YES" id="143">
                                <modifierMask key="keyEquivalentModifierMask" command="YES"/>
                            </menuItem>
                            <menuItem title="Services" id="131">
                                <menu key="submenu" title="Services" systemMenu="services" id="130"/>
                            </menuItem>
                            <menuItem isSeparatorItem="YES" id="144">
                                <modifierMask key="keyEquivalentModifierMask" command="YES"/>
                            </menuItem>
                            <menuItem title="Hide Bricksmith" keyEquivalent="h" id="134">
                                <connections>
                                    <action selector="hide:" target="-2" id="152"/>
                                </connections>
                            </menuItem>
                            <menuItem title="Hide Others" keyEquivalent="h" id="145">
                                <modifierMask key="keyEquivalentModifierMask" option="YES" command="YES"/>
                                <connections>
                                    <action selector="hideOtherApplications:" target="-2" id="146"/>
                                </connections>
                            </menuItem>
                            <menuItem title="Show All" id="150">
                                <connections>
                                    <action selector="unhideAllApplications:" target="-2" id="153"/>
                                </connections>
                            </menuItem>
                            <menuItem isSeparatorItem="YES" id="149">
                                <modifierMask key="keyEquivalentModifierMask" command="YES"/>
                            </menuItem>
                            <menuItem title="Quit Bricksmith" keyEquivalent="q" id="136">
                                <connections>
                                    <action selector="terminate:" target="-2" id="139"/>
                                </connections>
                            </menuItem>
                        </items>
                    </menu>
                </menuItem>
                <menuItem title="File" tag="1" id="83">
                    <menu key="submenu" title="File" id="81">
                        <items>
                            <menuItem title="New" keyEquivalent="n" id="82">
                                <connections>
                                    <action selector="newDocument:" target="-1" id="194"/>
                                </connections>
                            </menuItem>
                            <menuItem title="Open…" keyEquivalent="o" id="72">
                                <connections>
                                    <action selector="openDocument:" target="-1" id="195"/>
                                </connections>
                            </menuItem>
                            <menuItem title="Open Recent" id="124">
                                <menu key="submenu" title="Open Recent" systemMenu="recentDocuments" id="125">
                                    <items>
                                        <menuItem title="Clear Menu" id="126">
                                            <connections>
                                                <action selector="clearRecentDocuments:" target="-1" id="127"/>
                                            </connections>
                                        </menuItem>
                                    </items>
                                </menu>
                            </menuItem>
                            <menuItem isSeparatorItem="YES" id="79">
                                <modifierMask key="keyEquivalentModifierMask" command="YES"/>
                            </menuItem>
                            <menuItem title="Close" keyEquivalent="w" id="73">
                                <connections>
                                    <action selector="performClose:" target="-1" id="193"/>
                                </connections>
                            </menuItem>
                            <menuItem title="Save" keyEquivalent="s" id="75">
                                <connections>
                                    <action selector="saveDocument:" target="-1" id="196"/>
                                </connections>
                            </menuItem>
                            <menuItem title="Save As…" keyEquivalent="S" id="80">
                                <connections>
                                    <action selector="saveDocumentAs:" target="-1" id="197"/>
                                </connections>
                            </menuItem>
                            <menuItem title="Export Steps…" id="280">
                                <connections>
                                    <action selector="exportSteps:" target="-1" id="281"/>
                                </connections>
                            </menuItem>
                            <menuItem title="Reveal in Finder" keyEquivalent="r" id="434">
                                <connections>
                                    <action selector="revealInFinder:" target="-1" id="435"/>
                                </connections>
                            </menuItem>
                            <menuItem title="Revert" id="112">
                                <modifierMask key="keyEquivalentModifierMask"/>
                                <connections>
                                    <action selector="revertDocumentToSaved:" target="-1" id="198"/>
                                </connections>
                            </menuItem>
                        </items>
                    </menu>
                </menuItem>
                <menuItem title="Edit" tag="2" id="163">
                    <menu key="submenu" title="Edit" id="169">
                        <items>
                            <menuItem title="Undo" keyEquivalent="z" id="158">
                                <connections>
                                    <action selector="undo:" target="-1" id="180"/>
                                </connections>
                            </menuItem>
                            <menuItem title="Redo" keyEquivalent="Z" id="173">
                                <connections>
                                    <action selector="redo:" target="-1" id="178"/>
                                </connections>
                            </menuItem>
                            <menuItem isSeparatorItem="YES" id="156">
                                <modifierMask key="keyEquivalentModifierMask" command="YES"/>
                            </menuItem>
                            <menuItem title="Cut" tag="202" keyEquivalent="x" id="160">
                                <connections>
                                    <action selector="cut:" target="-1" id="175"/>
                                </connections>
                            </menuItem>
                            <menuItem title="Copy" tag="203" keyEquivalent="c" id="157">
                                <connections>
                                    <action selector="copy:" target="-1" id="181"/>
                                </connections>
                            </menuItem>
                            <menuItem title="Paste" tag="204" keyEquivalent="v" id="171">
                                <connections>
                                    <action selector="paste:" target="-1" id="176"/>
                                </connections>
                            </menuItem>
                            <menuItem title="Delete" tag="205" id="164">
                                <string key="keyEquivalent" base64-UTF8="YES">
CA
</string>
                                <modifierMask key="keyEquivalentModifierMask"/>
                                <connections>
                                    <action selector="delete:" target="-1" id="201"/>
                                </connections>
                            </menuItem>
                            <menuItem title="Select All" tag="206" keyEquivalent="a" id="172">
                                <connections>
                                    <action selector="selectAll:" target="-1" id="179"/>
                                </connections>
                            </menuItem>
                            <menuItem title="Duplicate" tag="207" keyEquivalent="d" id="252">
                                <connections>
                                    <action selector="duplicate:" target="-1" id="253"/>
                                </connections>
                            </menuItem>
                            <menuItem title="Find..." keyEquivalent="f" id="qkh-f5-ehD">
                                <connections>
                                    <action selector="find:" target="-1" id="uZX-V9-o9b"/>
                                </connections>
                            </menuItem>
                            <menuItem isSeparatorItem="YES" id="359">
                                <modifierMask key="keyEquivalentModifierMask" command="YES"/>
                            </menuItem>
                            <menuItem title="Split Step" tag="208" keyEquivalent="e" id="439">
                                <connections>
                                    <action selector="splitStep:" target="-1" id="441"/>
                                </connections>
                            </menuItem>
                            <menuItem isSeparatorItem="YES" id="438">
                                <modifierMask key="keyEquivalentModifierMask" command="YES"/>
                            </menuItem>
                            <menuItem title="Move…" id="362">
                                <connections>
                                    <action selector="orderFrontMovePanel:" target="-1" id="363"/>
                                </connections>
                            </menuItem>
                            <menuItem title="Rotate…" keyEquivalent="r" id="360">
                                <connections>
                                    <action selector="orderFrontRotationPanel:" target="-1" id="361"/>
                                </connections>
                            </menuItem>
                            <menuItem title="Quick Rotate" id="378">
                                <menu key="submenu" title="Quick Rotate" id="379">
                                    <items>
                                        <menuItem title="+X" tag="220" keyEquivalent="x" id="380">
                                            <modifierMask key="keyEquivalentModifierMask"/>
                                            <connections>
                                                <action selector="quickRotateClicked:" target="-1" id="397"/>
                                            </connections>
                                        </menuItem>
                                        <menuItem title="−X" tag="221" keyEquivalent="X" id="381">
                                            <modifierMask key="keyEquivalentModifierMask" shift="YES"/>
                                            <connections>
                                                <action selector="quickRotateClicked:" target="-1" id="398"/>
                                            </connections>
                                        </menuItem>
                                        <menuItem isSeparatorItem="YES" id="389">
                                            <modifierMask key="keyEquivalentModifierMask" command="YES"/>
                                        </menuItem>
                                        <menuItem title="+Y" tag="222" keyEquivalent="y" id="385">
                                            <modifierMask key="keyEquivalentModifierMask"/>
                                            <connections>
                                                <action selector="quickRotateClicked:" target="-1" id="399"/>
                                            </connections>
                                        </menuItem>
                                        <menuItem title="−Y" tag="223" keyEquivalent="Y" id="386">
                                            <modifierMask key="keyEquivalentModifierMask" shift="YES"/>
                                            <connections>
                                                <action selector="quickRotateClicked:" target="-1" id="400"/>
                                            </connections>
                                        </menuItem>
                                        <menuItem isSeparatorItem="YES" id="390">
                                            <modifierMask key="keyEquivalentModifierMask" command="YES"/>
                                        </menuItem>
                                        <menuItem title="+Z" tag="224" keyEquivalent="z" id="388">
                                            <modifierMask key="keyEquivalentModifierMask"/>
                                            <connections>
                                                <action selector="quickRotateClicked:" target="-1" id="401"/>
                                            </connections>
                                        </menuItem>
                                        <menuItem title="−Z" tag="225" keyEquivalent="Z" id="387">
                                            <modifierMask key="keyEquivalentModifierMask" shift="YES"/>
                                            <connections>
                                                <action selector="quickRotateClicked:" target="-1" id="402"/>
                                            </connections>
                                        </menuItem>
                                    </items>
                                </menu>
                            </menuItem>
                            <menuItem title="Randomize Color" id="1zh-hF-dQv">
                                <connections>
                                    <action selector="randomizeLDrawColors:" target="-1" id="lCz-a8-02s"/>
                                </connections>
                            </menuItem>
                            <menuItem isSeparatorItem="YES" id="174">
                                <modifierMask key="keyEquivalentModifierMask" command="YES"/>
                            </menuItem>
                            <menuItem title="Spelling" id="184">
                                <menu key="submenu" title="Spelling" id="185">
                                    <items>
                                        <menuItem title="Spelling…" keyEquivalent=":" id="187">
                                            <connections>
                                                <action selector="showGuessPanel:" target="-1" id="188"/>
                                            </connections>
                                        </menuItem>
                                        <menuItem title="Check Spelling" keyEquivalent=";" id="189">
                                            <connections>
                                                <action selector="checkSpelling:" target="-1" id="190"/>
                                            </connections>
                                        </menuItem>
                                        <menuItem title="Check Spelling as You Type" id="191">
                                            <connections>
                                                <action selector="toggleContinuousSpellChecking:" target="-1" id="192"/>
                                            </connections>
                                        </menuItem>
                                    </items>
                                </menu>
                            </menuItem>
                        </items>
                    </menu>
                </menuItem>
                <menuItem title="Tools" tag="3" id="217">
                    <menu key="submenu" title="Tools" id="218">
                        <items>
                            <menuItem title="Show Inspector" keyEquivalent="i" id="224">
                                <modifierMask key="keyEquivalentModifierMask" option="YES" command="YES"/>
                                <connections>
                                    <action selector="showInspector:" target="210" id="226"/>
                                </connections>
                            </menuItem>
                            <menuItem title="Parts Browser" keyEquivalent="b" id="220">
                                <connections>
                                    <action selector="doPartBrowser:" target="-1" id="364"/>
                                </connections>
                            </menuItem>
                            <menuItem title="File Contents" tag="302" keyEquivalent="l" id="221">
                                <connections>
                                    <action selector="toggleFileContentsDrawer:" target="-1" id="222"/>
                                </connections>
                            </menuItem>
                            <menuItem title="Show Mouse Tools" tag="303" id="349">
                                <connections>
                                    <action selector="showMouseTools:" target="210" id="354"/>
                                </connections>
                            </menuItem>
                            <menuItem title="Hide Mouse Tools" tag="304" id="420">
                                <connections>
                                    <action selector="hideMouseTools:" target="210" id="422"/>
                                </connections>
                            </menuItem>
                            <menuItem title="Customize Toolbar…" id="285">
                                <connections>
                                    <action selector="runToolbarCustomizationPalette:" target="-1" id="286"/>
                                </connections>
                            </menuItem>
                            <menuItem isSeparatorItem="YES" id="254">
                                <modifierMask key="keyEquivalentModifierMask" command="YES"/>
                            </menuItem>
                            <menuItem title="Dimensions" id="282">
                                <connections>
                                    <action selector="showDimensions:" target="-1" id="284"/>
                                </connections>
                            </menuItem>
                            <menuItem title="Piece Count" id="290">
                                <connections>
                                    <action selector="showPieceCount:" target="-1" id="291"/>
                                </connections>
                            </menuItem>
                            <menuItem isSeparatorItem="YES" id="283">
                                <modifierMask key="keyEquivalentModifierMask" command="YES"/>
                            </menuItem>
                            <menuItem title="Grid Spacing" id="257">
                                <menu key="submenu" title="Grid Spacing" id="256">
                                    <items>
                                        <menuItem title="Fine" tag="305" keyEquivalent="1" id="255">
                                            <connections>
                                                <action selector="gridGranularityMenuChanged:" target="-1" id="260"/>
                                            </connections>
                                        </menuItem>
                                        <menuItem title="Medium" tag="306" keyEquivalent="2" id="258">
                                            <connections>
                                                <action selector="gridGranularityMenuChanged:" target="-1" id="261"/>
                                            </connections>
                                        </menuItem>
                                        <menuItem title="Coarse" tag="307" keyEquivalent="3" id="259">
                                            <connections>
                                                <action selector="gridGranularityMenuChanged:" target="-1" id="262"/>
                                            </connections>
                                        </menuItem>
                                    </items>
                                </menu>
                            </menuItem>
                        </items>
                    </menu>
                </menuItem>
                <menuItem title="View" tag="4" id="267">
                    <menu key="submenu" title="View" id="266">
                        <items>
                            <menuItem title="Actual Size" keyEquivalent="0" id="269">
                                <connections>
                                    <action selector="zoomActual:" target="-1" id="272"/>
                                </connections>
                            </menuItem>
                            <menuItem title="Zoom In" keyEquivalent="+" id="265">
                                <connections>
                                    <action selector="zoomIn:" target="-1" id="270"/>
                                </connections>
                            </menuItem>
                            <menuItem title="Zoom Out" keyEquivalent="-" id="268">
                                <connections>
                                    <action selector="zoomOut:" target="-1" id="271"/>
                                </connections>
                            </menuItem>
                            <menuItem title="Zoom to Fit" id="416">
                                <modifierMask key="keyEquivalentModifierMask"/>
                                <connections>
                                    <action selector="zoomToFit:" target="-1" id="417"/>
                                </connections>
                            </menuItem>
                            <menuItem title="Orientation" tag="407" id="305">
                                <menu key="submenu" title="Orientation" id="307">
                                    <items>
                                        <menuItem title="3-D Perspective" id="341">
                                            <connections>
                                                <action selector="viewOrientationSelected:" target="-1" id="405"/>
                                            </connections>
                                        </menuItem>
                                        <menuItem isSeparatorItem="YES" id="336">
                                            <modifierMask key="keyEquivalentModifierMask" command="YES"/>
                                        </menuItem>
                                        <menuItem title="Front" tag="1" id="338">
                                            <connections>
                                                <action selector="viewOrientationSelected:" target="-1" id="406"/>
                                            </connections>
                                        </menuItem>
                                        <menuItem title="Back" tag="2" id="335">
                                            <connections>
                                                <action selector="viewOrientationSelected:" target="-1" id="407"/>
                                            </connections>
                                        </menuItem>
                                        <menuItem title="Left" tag="3" id="339">
                                            <connections>
                                                <action selector="viewOrientationSelected:" target="-1" id="408"/>
                                            </connections>
                                        </menuItem>
                                        <menuItem title="Right" tag="4" id="340">
                                            <connections>
                                                <action selector="viewOrientationSelected:" target="-1" id="409"/>
                                            </connections>
                                        </menuItem>
                                        <menuItem title="Top" tag="5" id="334">
                                            <connections>
                                                <action selector="viewOrientationSelected:" target="-1" id="410"/>
                                            </connections>
                                        </menuItem>
                                        <menuItem title="Bottom" tag="6" id="337">
                                            <connections>
                                                <action selector="viewOrientationSelected:" target="-1" id="411"/>
                                            </connections>
                                        </menuItem>
                                        <menuItem isSeparatorItem="YES" id="442">
                                            <modifierMask key="keyEquivalentModifierMask" command="YES"/>
                                        </menuItem>
                                        <menuItem title="Walk-Through" tag="7" id="443">
                                            <connections>
                                                <action selector="viewOrientationSelected:" target="-1" id="444"/>
                                            </connections>
                                        </menuItem>
                                    </items>
                                </menu>
                            </menuItem>
                            <menuItem isSeparatorItem="YES" id="273">
                                <modifierMask key="keyEquivalentModifierMask" command="YES"/>
                            </menuItem>
                            <menuItem title="Use selection for spin center" tag="408" keyEquivalent="u" id="429">
                                <connections>
                                    <action selector="useSelectionForRotationCenter:" target="-1" id="431"/>
                                </connections>
                            </menuItem>
                            <menuItem title="Reset spin center" tag="409" keyEquivalent="U" id="432">
                                <connections>
                                    <action selector="clearRotationCenter:" target="-1" id="433"/>
                                </connections>
                            </menuItem>
                            <menuItem isSeparatorItem="YES" id="430"/>
                            <menuItem title="Step Display" tag="404" id="274">
                                <connections>
                                    <action selector="toggleStepDisplay:" target="-1" id="277"/>
                                </connections>
                            </menuItem>
                            <menuItem title="Next Step" tag="405" keyEquivalent="]" id="275">
                                <connections>
                                    <action selector="advanceOneStep:" target="-1" id="278"/>
                                </connections>
                            </menuItem>
                            <menuItem title="Previous Step" tag="406" keyEquivalent="[" id="276">
                                <connections>
                                    <action selector="backOneStep:" target="-1" id="279"/>
                                </connections>
                            </menuItem>
                        </items>
                    </menu>
                </menuItem>
                <menuItem title="Piece" tag="5" id="293">
                    <menu key="submenu" title="Piece" id="292">
                        <items>
                            <menuItem title="Show Colors" keyEquivalent="C" id="295">
                                <connections>
                                    <action selector="showColors:" target="-1" id="296"/>
                                </connections>
                            </menuItem>
                            <menuItem isSeparatorItem="YES" id="297">
                                <modifierMask key="keyEquivalentModifierMask" command="YES"/>
                            </menuItem>
                            <menuItem title="Hide" tag="501" keyEquivalent="h" id="298">
                                <modifierMask key="keyEquivalentModifierMask" control="YES" command="YES"/>
                                <connections>
                                    <action selector="hideParts:" target="-1" id="303"/>
                                </connections>
                            </menuItem>
                            <menuItem title="Make visible" tag="502" keyEquivalent="h" id="299">
                                <modifierMask key="keyEquivalentModifierMask" control="YES" option="YES" command="YES"/>
                                <connections>
                                    <action selector="showParts:" target="-1" id="304"/>
                                </connections>
                            </menuItem>
                            <menuItem title="Show All" id="423">
                                <modifierMask key="keyEquivalentModifierMask"/>
                                <connections>
                                    <action selector="showAllParts:" target="-1" id="424"/>
                                </connections>
                            </menuItem>
                            <menuItem isSeparatorItem="YES" id="300">
                                <modifierMask key="keyEquivalentModifierMask" command="YES"/>
                            </menuItem>
                            <menuItem title="Snap To Grid" tag="503" keyEquivalent="g" id="301">
                                <connections>
                                    <action selector="snapSelectionToGrid:" target="-1" id="302"/>
                                </connections>
                            </menuItem>
                        </items>
                    </menu>
                </menuItem>
                <menuItem title="Model" tag="6" id="231">
                    <menu key="submenu" title="Model" id="230">
                        <items>
                            <menuItem title="Add Model" tag="601" id="229">
                                <connections>
                                    <action selector="addModelClicked:" target="-1" id="233"/>
                                </connections>
                            </menuItem>
                            <menuItem title="Add Step" keyEquivalent="t" id="236">
                                <connections>
                                    <action selector="addStepClicked:" target="-1" id="244"/>
                                </connections>
                            </menuItem>
                            <menuItem title="Insert Part" keyEquivalent="i" id="237">
                                <connections>
                                    <action selector="addPartClicked:" target="-1" id="246"/>
                                </connections>
                            </menuItem>
                            <menuItem title="Insert Reference" tag="603" id="288">
                                <menu key="submenu" title="Insert Reference" id="289"/>
                            </menuItem>
                            <menuItem title="Insert Primitive" id="238">
                                <menu key="submenu" title="Insert Primitive" id="240">
                                    <items>
                                        <menuItem title="Line" id="239">
                                            <connections>
                                                <action selector="addLineClicked:" target="-1" id="248"/>
                                            </connections>
                                        </menuItem>
                                        <menuItem title="Triangle" id="241">
                                            <connections>
                                                <action selector="addTriangleClicked:" target="-1" id="249"/>
                                            </connections>
                                        </menuItem>
                                        <menuItem title="Quadrilateral" id="242">
                                            <connections>
                                                <action selector="addQuadrilateralClicked:" target="-1" id="250"/>
                                            </connections>
                                        </menuItem>
                                        <menuItem title="Conditional Line" id="243">
                                            <connections>
                                                <action selector="addConditionalClicked:" target="-1" id="251"/>
                                            </connections>
                                        </menuItem>
                                    </items>
                                </menu>
                            </menuItem>
                            <menuItem title="Insert Comment" id="245">
                                <connections>
                                    <action selector="addCommentClicked:" target="-1" id="247"/>
                                </connections>
                            </menuItem>
                            <menuItem title="Insert Raw Command" alternate="YES" id="365">
                                <modifierMask key="keyEquivalentModifierMask" option="YES"/>
                                <connections>
                                    <action selector="addRawCommandClicked:" target="-1" id="366"/>
                                </connections>
                            </menuItem>
                            <menuItem isSeparatorItem="YES" id="356">
                                <modifierMask key="keyEquivalentModifierMask" command="YES"/>
                            </menuItem>
                            <menuItem title="Insert Minifigure…" id="357">
                                <connections>
                                    <action selector="addMinifigure:" target="-1" id="358"/>
                                </connections>
                            </menuItem>
                            <menuItem title="Insert LSynth Flexible Element" tag="630" id="9UX-KX-Xeh">
                                <modifierMask key="keyEquivalentModifierMask"/>
                                <menu key="submenu" title="Insert LSynth Flexible Element" id="fuL-Qc-T7V">
                                    <items>
                                        <menuItem title="Parts" tag="631" id="VCu-T2-ZRe">
                                            <modifierMask key="keyEquivalentModifierMask"/>
                                            <menu key="submenu" title="Parts" id="lUa-UN-RpB"/>
                                        </menuItem>
                                        <menuItem title="Hose" tag="632" id="riv-Xx-jL7">
                                            <modifierMask key="keyEquivalentModifierMask"/>
                                            <menu key="submenu" title="Hose" id="0QC-qi-4cB"/>
                                        </menuItem>
                                        <menuItem title="Hose Constraint" tag="633" id="fhC-Sb-dYl">
                                            <modifierMask key="keyEquivalentModifierMask"/>
                                            <menu key="submenu" title="Hose Constraint" id="0Sz-EY-mxX"/>
                                        </menuItem>
                                        <menuItem title="Band" tag="634" id="TvC-TR-pLV">
                                            <modifierMask key="keyEquivalentModifierMask"/>
                                            <menu key="submenu" title="Band" id="NK9-dC-7Lu"/>
                                        </menuItem>
                                        <menuItem title="Band Constraint" tag="635" id="36H-q6-xAj">
                                            <modifierMask key="keyEquivalentModifierMask"/>
                                            <menu key="submenu" title="Band Constraint" id="g5C-Qs-Dnw"/>
                                        </menuItem>
                                        <menuItem title="Inside/Outside" tag="636" id="HSy-Jl-dvf">
                                            <modifierMask key="keyEquivalentModifierMask"/>
                                            <menu key="submenu" title="Inside/Outside" id="cBh-qR-BqZ"/>
                                        </menuItem>
                                    </items>
                                </menu>
                            </menuItem>
                            <menuItem title="Insert Related" tag="610" id="436">
                                <connections>
                                    <action selector="addCommentClicked:" target="-1" id="437"/>
                                </connections>
                            </menuItem>
                            <menuItem isSeparatorItem="YES" tag="602" id="232">
                                <modifierMask key="keyEquivalentModifierMask" command="YES"/>
                            </menuItem>
                        </items>
                    </menu>
                </menuItem>
                <menuItem title="Window" tag="7" id="19">
                    <menu key="submenu" title="Window" systemMenu="window" id="24">
                        <items>
                            <menuItem title="Zoom" id="203">
                                <connections>
                                    <action selector="performZoom:" target="-1" id="204"/>
                                </connections>
                            </menuItem>
                            <menuItem title="Minimize" keyEquivalent="m" id="23">
                                <connections>
                                    <action selector="performMiniaturize:" target="-1" id="37"/>
                                </connections>
                            </menuItem>
                            <menuItem isSeparatorItem="YES" id="92">
                                <modifierMask key="keyEquivalentModifierMask" command="YES"/>
                            </menuItem>
                            <menuItem title="Bring All to Front" id="5">
                                <connections>
                                    <action selector="arrangeInFront:" target="-1" id="39"/>
                                </connections>
                            </menuItem>
                        </items>
                    </menu>
                </menuItem>
                <menuItem title="Help" id="350">
                    <menu key="submenu" title="Help" id="352">
                        <items>
                            <menuItem title="Bricksmith Tutorial" keyEquivalent="?" id="351">
                                <connections>
                                    <action selector="doHelp:" target="210" id="355"/>
                                </connections>
                            </menuItem>
                            <menuItem title="Secret Keyboard Shortcuts" id="368">
                                <connections>
                                    <action selector="doKeyboardShortcutHelp:" target="-1" id="369"/>
                                </connections>
                            </menuItem>
                            <menuItem title="Getting More Parts" id="370">
                                <connections>
                                    <action selector="doGettingNewPartsHelp:" target="-1" id="371"/>
                                </connections>
                            </menuItem>
                        </items>
                    </menu>
                </menuItem>
            </items>
        </menu>
        <customObject id="210" userLabel="LDrawApplication" customClass="LDrawApplication"/>
        <customObject id="426" userLabel="Sparkle Updater" customClass="SUUpdater">
            <connections>
                <outlet property="delegate" destination="210" id="428"/>
            </connections>
        </customObject>
        <menuItem title="Item" id="Tj5-vw-GLl">
            <modifierMask key="keyEquivalentModifierMask"/>
        </menuItem>
    </objects>
</document><|MERGE_RESOLUTION|>--- conflicted
+++ resolved
@@ -1,16 +1,8 @@
-<<<<<<< HEAD
-<?xml version="1.0" encoding="UTF-8"?>
-<document type="com.apple.InterfaceBuilder3.Cocoa.XIB" version="3.0" toolsVersion="13771" targetRuntime="MacOSX.Cocoa" propertyAccessControl="none">
-    <dependencies>
-        <deployment version="101202" identifier="macosx"/>
-        <plugIn identifier="com.apple.InterfaceBuilder.CocoaPlugin" version="13771"/>
-=======
 <?xml version="1.0" encoding="UTF-8" standalone="no"?>
 <document type="com.apple.InterfaceBuilder3.Cocoa.XIB" version="3.0" toolsVersion="11762" systemVersion="15G20015" targetRuntime="MacOSX.Cocoa" propertyAccessControl="none">
     <dependencies>
         <deployment version="1070" identifier="macosx"/>
         <plugIn identifier="com.apple.InterfaceBuilder.CocoaPlugin" version="11762"/>
->>>>>>> 9eaa764a
     </dependencies>
     <objects>
         <customObject id="-2" userLabel="File's Owner" customClass="NSApplication">
