--- conflicted
+++ resolved
@@ -1,13 +1,8 @@
 <?xml version="1.0" encoding="UTF-8"?>
 <document type="com.apple.InterfaceBuilder3.Cocoa.XIB" version="3.0" toolsVersion="19529" targetRuntime="MacOSX.Cocoa" propertyAccessControl="none" useAutolayout="YES">
     <dependencies>
-<<<<<<< HEAD
         <deployment version="1070" identifier="macosx"/>
-        <plugIn identifier="com.apple.InterfaceBuilder.CocoaPlugin" version="19529"/>
-=======
-        <deployment identifier="macosx"/>
         <plugIn identifier="com.apple.InterfaceBuilder.CocoaPlugin" version="15705"/>
->>>>>>> d3340658
         <capability name="documents saved in the Xcode 8 format" minToolsVersion="8.0"/>
     </dependencies>
     <objects>
@@ -176,11 +171,7 @@
                                             <autoresizingMask key="autoresizingMask" widthSizable="YES" heightSizable="YES"/>
                                             <subviews>
                                                 <tableView verticalHuggingPriority="750" allowsExpansionToolTips="YES" columnAutoresizingStyle="lastColumnOnly" alternatingRowBackgroundColors="YES" columnReordering="NO" multipleSelection="NO" emptySelection="NO" autosaveName="PartBrowserPanelTable" rowHeight="14" headerView="204" id="115" customClass="PartBrowserTableView">
-<<<<<<< HEAD
                                                     <rect key="frame" x="0.0" y="0.0" width="278" height="268"/>
-=======
-                                                    <rect key="frame" x="0.0" y="0.0" width="267" height="269"/>
->>>>>>> d3340658
                                                     <autoresizingMask key="autoresizingMask" widthSizable="YES" heightSizable="YES"/>
                                                     <size key="intercellSpacing" width="3" height="2"/>
                                                     <color key="backgroundColor" name="controlBackgroundColor" catalog="System" colorSpace="catalog"/>
@@ -199,11 +190,7 @@
                                                             <sortDescriptor key="sortDescriptorPrototype" selector="numericCompare:" sortKey="Part Number"/>
                                                             <tableColumnResizingMask key="resizingMask" resizeWithTable="YES" userResizable="YES"/>
                                                         </tableColumn>
-<<<<<<< HEAD
                                                         <tableColumn identifier="Part Name" editable="NO" width="193.08999633789062" minWidth="8" maxWidth="1000" id="116">
-=======
-                                                        <tableColumn identifier="Part Name" editable="NO" width="182.08999633789062" minWidth="8" maxWidth="1000" id="116">
->>>>>>> d3340658
                                                             <tableHeaderCell key="headerCell" lineBreakMode="truncatingTail" borderStyle="border" alignment="left" title="Description">
                                                                 <color key="textColor" name="headerTextColor" catalog="System" colorSpace="catalog"/>
                                                                 <color key="backgroundColor" white="0.33333299" alpha="1" colorSpace="calibratedWhite"/>
@@ -233,11 +220,7 @@
                                             <autoresizingMask key="autoresizingMask"/>
                                         </scroller>
                                         <tableHeaderView key="headerView" wantsLayer="YES" id="204">
-<<<<<<< HEAD
                                             <rect key="frame" x="0.0" y="0.0" width="278" height="23"/>
-=======
-                                            <rect key="frame" x="0.0" y="0.0" width="267" height="23"/>
->>>>>>> d3340658
                                             <autoresizingMask key="autoresizingMask"/>
                                         </tableHeaderView>
                                     </scrollView>
