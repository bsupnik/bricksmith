--- conflicted
+++ resolved
@@ -259,15 +259,9 @@
 	
 	#else
 
-<<<<<<< HEAD
-		LDrawShaderRenderer * ren = [[LDrawShaderRenderer alloc] init];	
+		LDrawShaderRenderer * ren = [[LDrawShaderRenderer alloc] initWithScale:[self zoomPercentage]/100.];	
 		[self->fileBeingDrawn drawSelf:ren];
 		[ren release];
-=======
-	LDrawShaderRenderer * ren = [[LDrawShaderRenderer alloc] initWithScale:[self zoomPercentage]/100.];	
-	[self->fileBeingDrawn drawSelf:ren];
-	[ren release];
->>>>>>> 1685c8ad
 
 	#endif
   
